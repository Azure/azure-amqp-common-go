--- conflicted
+++ resolved
@@ -1,15 +1,14 @@
 # Change Log
 
-## `v3.1.2`
-<<<<<<< HEAD
+## `v3.2.0`
 - Change the default credits for the RPC link to be more reasonable (1000)
   [PR#54](https://github.com/Azure/azure-amqp-common-go/pull/54)
-=======
+
+## `v3.1.2`
 - Fixing a potential race condition when an RPC link is shut down while still sending requests
   or handling responses.
   [PR#55](https://github.com/Azure/azure-amqp-common-go/pull/55)
 - Upgrading to go-amqp v0.13.13, which fixes an issue with simultaneous settling on the rpc link.
->>>>>>> 75c6f577
 
 ## `v3.1.1`
 - Change `Link` so it can handle parallel requests. 
